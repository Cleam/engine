import { Quaternion, Vector3 } from "@oasis-engine/math";
import { assignmentClone, ignoreClone } from "../clone/CloneManager";
import { Component } from "../Component";
import { Entity } from "../Entity";
import { SkinnedMeshRenderer } from "../mesh";
import { ClassPool } from "../RenderPipeline/ClassPool";
import { Transform } from "../Transform";
import { UpdateFlag } from "../UpdateFlag";
import { AnimationCurve } from "./AnimationCurve";
import { AnimatorController } from "./AnimatorController";
import { AnimatorState } from "./AnimatorState";
import { AnimatorStateTransition } from "./AnimatorTransition";
import { AnimatorUtils } from "./AnimatorUtils";
import { AnimationProperty } from "./enums/AnimationProperty";
import { AnimatorLayerBlendingMode } from "./enums/AnimatorLayerBlendingMode";
import { AnimatorStatePlayState } from "./enums/AnimatorStatePlayState";
import { LayerState } from "./enums/LayerState";
import { AnimationCurveOwner } from "./internal/AnimationCurveOwner";
import { AnimationEventHandler } from "./internal/AnimationEventHandler";
import { AnimatorLayerData } from "./internal/AnimatorLayerData";
import { AnimatorStateData } from "./internal/AnimatorStateData";
import { AnimatorStateInfo } from "./internal/AnimatorStateInfo";
import { AnimatorStatePlayData } from "./internal/AnimatorStatePlayData";
import { CrossCurveData } from "./internal/CrossCurveData";
import { InterpolableValue, UnionInterpolableKeyframe } from "./KeyFrame";

/**
 * The controller of the animation system.
 */
export class Animator extends Component {
  private static _tempVector3: Vector3 = new Vector3();
  private static _tempQuaternion: Quaternion = new Quaternion();
  private static _animatorInfo: AnimatorStateInfo = new AnimatorStateInfo();

  protected _animatorController: AnimatorController;
  @assignmentClone
  protected _speed: number = 1.0;
  @ignoreClone
  protected _controllerUpdateFlag: UpdateFlag;

  @ignoreClone
  private _animatorLayersData: AnimatorLayerData[] = [];
  @ignoreClone
  private _crossCurveDataCollection: CrossCurveData[] = [];
  @ignoreClone
  private _animationCurveOwners: AnimationCurveOwner[][] = [];
  @ignoreClone
  private _crossCurveDataPool: ClassPool<CrossCurveData> = new ClassPool(CrossCurveData);
  @ignoreClone
  private _animationEventHandlerPool: ClassPool<AnimationEventHandler> = new ClassPool(AnimationEventHandler);

  /**
   * The playback speed of the Animator, 1.0 is normal playback speed.
   */
  get speed(): number {
    return this._speed;
  }

  set speed(value: number) {
    this._speed = value;
  }

  /**
   * All layers from the AnimatorController which belongs this Animator.
   */
  get animatorController(): AnimatorController {
    return this._animatorController;
  }

  set animatorController(animatorController: AnimatorController) {
    if (animatorController !== this._animatorController) {
      this._controllerUpdateFlag && this._controllerUpdateFlag.destroy();
      this._controllerUpdateFlag = animatorController && animatorController._registerChangeFlag();
      this._animatorController = animatorController;
    }
  }

  /**
   * @internal
   */
  constructor(entity: Entity) {
    super(entity);
  }

  /**
   * Play a state by name.
   * @param stateName - The state name
   * @param layerIndex - The layer index(default -1). If layer is -1, play the first state with the given state name
   * @param normalizedTimeOffset - The time offset between 0 and 1(default 0)
   */
  play(stateName: string, layerIndex: number = -1, normalizedTimeOffset: number = 0): void {
    if (this._controllerUpdateFlag?.flag) {
      this._clearPlayData();
    }

    const animatorInfo = this._getAnimatorStateInfo(stateName, layerIndex, Animator._animatorInfo);
    const { state } = animatorInfo;

    if (!state) {
      return;
    }
    if (!state.clip) {
      console.warn(`The state named ${stateName} has no AnimationClip data.`);
      return;
    }
    const animatorLayerData = this._getAnimatorLayerData(animatorInfo.layerIndex);
    const { srcPlayData } = animatorLayerData;
    const { state: curState } = srcPlayData;
    if (curState && curState !== state) {
      this._revertDefaultValue(srcPlayData);
    }

    //CM: Not consider same stateName, but different animation
    const animatorStateData = this._getAnimatorStateData(stateName, state, animatorLayerData);

    animatorLayerData.layerState = LayerState.Playing;
    srcPlayData.reset(state, animatorStateData, state._getDuration() * normalizedTimeOffset);

    this._saveDefaultValues(animatorStateData);
  }

  /**
   * Create a cross fade from the current state to another state.
   * @param stateName - The state name
   * @param normalizedTransitionDuration - The duration of the transition (normalized)
   * @param layerIndex - The layer index(default -1). If layer is -1, play the first state with the given state name
   * @param normalizedTimeOffset - The time offset between 0 and 1(default 0)
   */
  crossFade(
    stateName: string,
    normalizedTransitionDuration: number,
    layerIndex: number = -1,
    normalizedTimeOffset: number = 0
  ): void {
    if (this._controllerUpdateFlag?.flag) {
      this._clearPlayData();
    }

    const { state } = this._getAnimatorStateInfo(stateName, layerIndex, Animator._animatorInfo);
    const { manuallyTransition } = this._getAnimatorLayerData(layerIndex);
    manuallyTransition.duration = normalizedTransitionDuration;
    manuallyTransition.offset = normalizedTimeOffset;
    manuallyTransition.destinationState = state;
    this._crossFadeByTransition(manuallyTransition, layerIndex);
  }

  /**
   * Evaluates the animator component based on deltaTime.
   * @param deltaTime - The deltaTime when the animation update
   */
  update(deltaTime: number): void {
    if (this.speed === 0) {
      return;
    }

    const { _animatorController: animatorController } = this;
    if (!animatorController) {
      return;
    }
    if (this._controllerUpdateFlag?.flag) {
      return;
    }
    deltaTime *= this.speed;
    for (let i = 0, n = animatorController.layers.length; i < n; i++) {
      const animatorLayerData = this._getAnimatorLayerData(i);
      if (animatorLayerData.layerState === LayerState.Standby) {
        continue;
      }

      this._updateLayer(i, i === 0, deltaTime / 1000);
    }
  }

  /**
   * Get the playing state from the target layerIndex.
   * @param layerIndex - The layer index
   */
  getCurrentAnimatorState(layerIndex: number) {
    return this._animatorLayersData[layerIndex]?.srcPlayData?.state;
  }

  /**
   * @override
   * @internal
   */
  _onEnable(): void {
    this.engine._componentsManager.addOnUpdateAnimations(this);
  }

  /**
   * @override
   * @internal
   */
  _onDisable(): void {
    this.engine._componentsManager.removeOnUpdateAnimations(this);
  }

  private _getAnimatorStateInfo(stateName: string, layerIndex: number, out: AnimatorStateInfo): AnimatorStateInfo {
    let state: AnimatorState = null;
    const { _animatorController: animatorController } = this;
    if (animatorController) {
      const layers = animatorController.layers;
      if (layerIndex === -1) {
        for (let i = 0, n = layers.length; i < n; i++) {
          state = layers[i].stateMachine.findStateByName(stateName);
          if (state) {
            layerIndex = i;
            break;
          }
        }
      } else {
        state = layers[layerIndex].stateMachine.findStateByName(stateName);
      }
    }
    out.layerIndex = layerIndex;
    out.state = state;
    return out;
  }

  private _saveDefaultValues(stateData: AnimatorStateData): void {
    const { curveOwners } = stateData;
    for (let i = curveOwners.length - 1; i >= 0; i--) {
      curveOwners[i].saveDefaultValue();
    }
  }

  private _getAnimatorStateData(
    stateName: string,
    animatorState: AnimatorState,
    animatorLayerData: AnimatorLayerData
  ): AnimatorStateData {
    const { animatorStateDataMap: animatorStateDataCollection } = animatorLayerData;
    let animatorStateData = animatorStateDataCollection[stateName];
    if (!animatorStateData) {
      animatorStateData = new AnimatorStateData();
      animatorStateDataCollection[stateName] = animatorStateData;
      this._saveAnimatorStateData(animatorState, animatorStateData);
      this._saveAnimatorEventHandlers(animatorState, animatorStateData);
    }
    return animatorStateData;
  }

  private _saveAnimatorStateData(animatorState: AnimatorState, animatorStateData: AnimatorStateData): void {
    const { entity, _animationCurveOwners: animationCureOwners } = this;
    const { curveOwners } = animatorStateData;
    const { _curveBindings: curves } = animatorState.clip;
    for (let i = curves.length - 1; i >= 0; i--) {
      const curve = curves[i];
      const targetEntity = curve.relativePath === "" ? entity : entity.findByPath(curve.relativePath);
      const { property } = curve;
      const { instanceId } = targetEntity;
      const propertyOwners = animationCureOwners[instanceId] || (animationCureOwners[instanceId] = []);
      curveOwners[i] =
        propertyOwners[property] ||
        (propertyOwners[property] = new AnimationCurveOwner(targetEntity, curve.type, property));
    }
  }

  private _saveAnimatorEventHandlers(state: AnimatorState, animatorStateData: AnimatorStateData): void {
    const eventHandlerPool = this._animationEventHandlerPool;
    const scripts = this._entity._scripts;
    const scriptCount = scripts.length;
    const { eventHandlers } = animatorStateData;
    const { events } = state.clip;

    eventHandlerPool.resetPool();
    eventHandlers.length = 0;
    for (let i = 0, n = events.length; i < n; i++) {
      const event = events[i];
      const eventHandler = eventHandlerPool.getFromPool();
      const funcName = event.functionName;
      const { handlers } = eventHandler;

      eventHandler.event = event;
      handlers.length = 0;
      for (let j = scriptCount - 1; j >= 0; j--) {
        const handler = <Function>scripts.get(j)[funcName];
        handler && handlers.push(handler);
      }
      eventHandlers.push(eventHandler);
    }
  }

  private _clearCrossData(animatorLayerData: AnimatorLayerData): void {
    animatorLayerData.crossCurveMark++;
    this._crossCurveDataCollection.length = 0;
    this._crossCurveDataPool.resetPool();
  }

  private _addCrossCurveData(
    crossCurveData: CrossCurveData[],
    owner: AnimationCurveOwner,
    curCurveIndex: number,
    nextCurveIndex: number
  ): void {
    const dataItem = this._crossCurveDataPool.getFromPool();
    dataItem.curveOwner = owner;
    dataItem.srcCurveIndex = curCurveIndex;
    dataItem.destCurveIndex = nextCurveIndex;
    crossCurveData.push(dataItem);
  }

  private _prepareCrossFading(animatorLayerData: AnimatorLayerData): void {
    const crossCurveData = this._crossCurveDataCollection;
    const { crossCurveMark } = animatorLayerData;

    // Add src cross curve data.
    this._prepareSrcCrossData(crossCurveData, animatorLayerData.srcPlayData, crossCurveMark, false);
    // Add dest cross curve data.
    this._prepareDestCrossData(crossCurveData, animatorLayerData.destPlayData, crossCurveMark, false);
  }

  private _prepareStandbyCrossFading(animatorLayerData: AnimatorLayerData): void {
    const crossCurveData = this._crossCurveDataCollection;
    const { srcPlayData, crossCurveMark } = animatorLayerData;

    // Standby have two sub state, one is never play, one is finished, never play srcPlayData is null.
    srcPlayData && this._prepareSrcCrossData(crossCurveData, srcPlayData, crossCurveMark, true);
    // Add dest cross curve data.
    this._prepareDestCrossData(crossCurveData, animatorLayerData.destPlayData, crossCurveMark, true);
  }

  private _prepareFixedPoseCrossFading(animatorLayerData: AnimatorLayerData): void {
    const crossCurveData = this._crossCurveDataCollection;

    // Save current cross curve data owner fixed pose.
    for (let i = crossCurveData.length - 1; i >= 0; i--) {
      const item = crossCurveData[i];
      item.curveOwner.saveFixedPoseValue();
      // Reset destCurveIndex When fixed pose crossFading again.
      item.destCurveIndex = -1;
    }
    // prepare dest AnimatorState cross data.
    this._prepareDestCrossData(crossCurveData, animatorLayerData.destPlayData, animatorLayerData.crossCurveMark, true);
  }

  private _prepareSrcCrossData(
    crossCurveData: CrossCurveData[],
    srcPlayData: AnimatorStatePlayData,
    crossCurveMark: number,
    saveFixed: boolean
  ): void {
    const { curveOwners } = srcPlayData.stateData;
    for (let i = curveOwners.length - 1; i >= 0; i--) {
      const owner = curveOwners[i];
      owner.crossCurveMark = crossCurveMark;
      owner.crossCurveIndex = crossCurveData.length;
      saveFixed && owner.saveFixedPoseValue();
      this._addCrossCurveData(crossCurveData, owner, i, -1);
    }
  }

  private _prepareDestCrossData(
    crossCurveData: CrossCurveData[],
    destPlayData: AnimatorStatePlayData,
    crossCurveMark: number,
    saveFixed: boolean
  ): void {
    const { curveOwners } = destPlayData.stateData;
    for (let i = curveOwners.length - 1; i >= 0; i--) {
      const owner = curveOwners[i];
      // Not include in previous AnimatorState.
      if (owner.crossCurveMark === crossCurveMark) {
        crossCurveData[owner.crossCurveIndex].destCurveIndex = i;
      } else {
        saveFixed && owner.saveFixedPoseValue();
        owner.crossCurveMark = crossCurveMark;
        owner.crossCurveIndex = crossCurveData.length;
        this._addCrossCurveData(crossCurveData, owner, -1, i);
      }
    }
  }

  private _evaluateCurve(
    property: AnimationProperty,
    curve: AnimationCurve,
    time: number,
    additive: boolean
  ): InterpolableValue {
    const value = curve.evaluate(time);

    if (additive) {
      const baseValue = (<UnionInterpolableKeyframe>curve.keys[0]).value;
      switch (property) {
        case AnimationProperty.Position:
          const pos = Animator._tempVector3;
          Vector3.subtract(<Vector3>value, <Vector3>baseValue, pos);
          return pos;
        case AnimationProperty.Rotation:
          const rot = Animator._tempQuaternion;
          Quaternion.conjugate(<Quaternion>baseValue, rot);
          Quaternion.multiply(rot, <Quaternion>value, <Quaternion>rot);
          return rot;
        case AnimationProperty.Scale:
          const scale = Animator._tempVector3;
          Vector3.divide(<Vector3>value, <Vector3>baseValue, <Vector3>scale);
          return scale;
      }
    }
    return value;
  }

  private _getAnimatorLayerData(layerIndex: number): AnimatorLayerData {
    let animatorLayerData = this._animatorLayersData[layerIndex];
    animatorLayerData || (this._animatorLayersData[layerIndex] = animatorLayerData = new AnimatorLayerData());
    return animatorLayerData;
  }

  private _updateLayer(layerIndex: number, firstLayer: boolean, deltaTime: number): void {
    const { blendingMode, weight } = this._animatorController.layers[layerIndex];
    const animLayerData = this._animatorLayersData[layerIndex];
    const { srcPlayData, destPlayData, crossFadeTransition: crossFadeTransitionInfo } = animLayerData;
    const layerAdditive = blendingMode === AnimatorLayerBlendingMode.Additive;
    const layerWeight = firstLayer ? 1.0 : weight;
    this._checkTransition(srcPlayData, crossFadeTransitionInfo, layerIndex);
    switch (animLayerData.layerState) {
      case LayerState.Playing:
        this._updatePlayingState(srcPlayData, animLayerData, layerIndex, layerWeight, deltaTime, layerAdditive);
        break;
      case LayerState.FixedCrossFading:
        this._updateCrossFadeFromPose(destPlayData, animLayerData, layerIndex, layerWeight, deltaTime, layerAdditive);
        break;
      case LayerState.CrossFading:
        this._updateCrossFade(
          srcPlayData,
          destPlayData,
          animLayerData,
          layerIndex,
          layerWeight,
          deltaTime,
          layerAdditive
        );
        break;
    }
  }

  private _updatePlayingState(
    playData: AnimatorStatePlayData,
    layerData: AnimatorLayerData,
    layerIndex: number,
    weight: number,
    delta: number,
    additive: boolean
  ): void {
    const { curveOwners, eventHandlers } = playData.stateData;
    const { state, playState: lastPlayState, clipTime: lastClipTime } = playData;
    const { _curveBindings: curves } = state.clip;

    playData.update();

    const { clipTime, playState } = playData;

    eventHandlers.length && this._fireAnimationEvents(playData, eventHandlers, lastClipTime, clipTime);

    if (lastPlayState === AnimatorStatePlayState.UnStarted) {
      this._callAnimatorScriptOnEnter(state, layerIndex);
    }
    if (playState === AnimatorStatePlayState.Finished) {
      this._callAnimatorScriptOnExit(state, layerIndex);
    } else {
      this._callAnimatorScriptOnUpdate(state, layerIndex);
    }

    for (let i = curves.length - 1; i >= 0; i--) {
      const owner = curveOwners[i];
      const value = this._evaluateCurve(owner.property, curves[i].curve, clipTime, additive);
      if (additive) {
        this._applyClipValueAdditive(owner, value, weight);
      } else {
        this._applyClipValue(owner, value, weight);
      }
    }
    playData.frameTime += state.speed * delta;

    if (playState === AnimatorStatePlayState.Finished) {
      layerData.layerState = LayerState.Standby;
    }
  }

  private _updateCrossFade(
    srcPlayData: AnimatorStatePlayData,
    destPlayData: AnimatorStatePlayData,
    layerData: AnimatorLayerData,
    layerIndex,
    weight: number,
    delta: number,
    additive: boolean
  ) {
    const { _crossCurveDataCollection: crossCurveDataCollection } = this;
    const { _curveBindings: srcCurves } = srcPlayData.state.clip;
    const { state: srcState, stateData: srcStateData, playState: lastSrcPlayState } = srcPlayData;
    const { eventHandlers: srcEventHandler } = srcStateData;
    const { state: destState, stateData: destStateData, playState: lastDstPlayState } = destPlayData;
    const { eventHandlers: destEventHandler } = destStateData;
    const { _curveBindings: destCurves } = destState.clip;
    const { clipTime: lastSrcClipTime } = srcPlayData;
    const { clipTime: lastDestClipTime } = destPlayData;

    let crossWeight = destPlayData.frameTime / (destState._getDuration() * layerData.crossFadeTransition.duration);
    crossWeight >= 1.0 && (crossWeight = 1.0);
    
    srcPlayData.update();
    destPlayData.update();

    const { playState: srcPlayState } = srcPlayData;
    const { playState: destPlayState } = destPlayData;

    this._updateCrossFadeData(layerData, crossWeight, delta, false);

    const { clipTime: srcClipTime } = srcPlayData;
    const { clipTime: destClipTime } = destPlayData;

    srcEventHandler.length && this._fireAnimationEvents(srcPlayData, srcEventHandler, lastSrcClipTime, srcClipTime);
    destEventHandler.length &&
      this._fireAnimationEvents(destPlayData, destEventHandler, lastDestClipTime, destClipTime);

    if (lastSrcPlayState === AnimatorStatePlayState.UnStarted) {
      this._callAnimatorScriptOnEnter(srcState, layerIndex);
    }
    if (crossWeight === 1 || srcPlayState === AnimatorStatePlayState.Finished) {
      this._callAnimatorScriptOnExit(srcState, layerIndex);
    } else {
      this._callAnimatorScriptOnUpdate(srcState, layerIndex);
    }

    if (lastDstPlayState === AnimatorStatePlayState.UnStarted) {
      this._callAnimatorScriptOnEnter(destState, layerIndex);
    }
    if (destPlayState === AnimatorStatePlayState.Finished) {
      this._callAnimatorScriptOnExit(destState, layerIndex);
    } else {
      this._callAnimatorScriptOnUpdate(destState, layerIndex);
    }

    for (let i = crossCurveDataCollection.length - 1; i >= 0; i--) {
      const { curveOwner, srcCurveIndex, destCurveIndex } = crossCurveDataCollection[i];
      const { property, defaultValue } = curveOwner;

      const srcValue =
        srcCurveIndex >= 0
          ? this._evaluateCurve(property, srcCurves[srcCurveIndex].curve, srcClipTime, additive)
          : defaultValue;
      const destValue =
        destCurveIndex >= 0
          ? this._evaluateCurve(property, destCurves[destCurveIndex].curve, destClipTime, additive)
          : defaultValue;

      this._applyCrossClipValue(curveOwner, srcValue, destValue, crossWeight, weight, additive);
    }
  }

  private _updateCrossFadeFromPose(
    destPlayData: AnimatorStatePlayData,
    layerData: AnimatorLayerData,
    layerIndex: number,
    weight: number,
    delta: number,
    additive: boolean
  ) {
    const crossCurveDataCollection = this._crossCurveDataCollection;
    const { state, stateData, playState: lastPlayState } = destPlayData;
    const { eventHandlers } = stateData;
    const { _curveBindings: curves } = state.clip;
    const { clipTime: lastDestClipTime } = destPlayData;

    let crossWeight = destPlayData.frameTime / (state._getDuration() * layerData.crossFadeTransition.duration);
    crossWeight >= 1.0 && (crossWeight = 1.0);

    destPlayData.update();

<<<<<<< HEAD
    const destClipTime = destPlayData.clipTime;
=======
    const { playState } = destPlayData;

    this._updateCrossFadeData(layerData, crossWeight, delta, true);

    const { clipTime: destClipTime } = destPlayData;

    eventHandlers.length && this._fireAnimationEvents(destPlayData, eventHandlers, lastDestClipTime, destClipTime);

    if (lastPlayState === AnimatorStatePlayState.UnStarted) {
      this._callAnimatorScriptOnEnter(state, layerIndex);
    }
    if (playState === AnimatorStatePlayState.Finished) {
      this._callAnimatorScriptOnExit(state, layerIndex);
    } else {
      this._callAnimatorScriptOnUpdate(state, layerIndex);
    }

>>>>>>> 97be84a6
    for (let i = crossCurveDataCollection.length - 1; i >= 0; i--) {
      const { curveOwner, destCurveIndex } = crossCurveDataCollection[i];
      const destValue =
        destCurveIndex >= 0
          ? this._evaluateCurve(curveOwner.property, curves[destCurveIndex].curve, destClipTime, additive)
          : curveOwner.defaultValue;

      this._applyCrossClipValue(curveOwner, curveOwner.fixedPoseValue, destValue, crossWeight, weight, additive);
    }
  }

  private _updateCrossFadeData(layerData: AnimatorLayerData, crossWeight: number, delta: number, fixed: boolean): void {
    const { destPlayData } = layerData;
    destPlayData.frameTime += destPlayData.state.speed * delta;
    if (crossWeight === 1.0) {
      if (destPlayData.playState === AnimatorStatePlayState.Finished) {
        layerData.layerState = LayerState.Standby;
      } else {
        layerData.layerState = LayerState.Playing;
      }
      layerData.switchPlayData();
    } else {
      fixed || (layerData.srcPlayData.frameTime += layerData.srcPlayData.state.speed * delta);
    }
  }

  private _applyCrossClipValue(
    owner: AnimationCurveOwner,
    srcValue: InterpolableValue,
    destValue: InterpolableValue,
    crossWeight: number,
    layerWeight: number,
    additive: boolean
  ): void {
    let value: InterpolableValue;
    if (owner.type === Transform) {
      const transform = owner.target.transform;
      switch (owner.property) {
        case AnimationProperty.Position:
          Vector3.lerp(srcValue as Vector3, destValue as Vector3, crossWeight, Animator._tempVector3);
          value = Animator._tempVector3;
          break;
        case AnimationProperty.Rotation:
          Quaternion.slerp(srcValue as Quaternion, destValue as Quaternion, crossWeight, Animator._tempQuaternion);
          value = Animator._tempQuaternion;
          break;
        case AnimationProperty.Scale: {
          const scale = transform.scale;
          Vector3.lerp(srcValue as Vector3, destValue as Vector3, crossWeight, Animator._tempVector3);
          transform.scale = scale;
          value = Animator._tempVector3;
          break;
        }
      }
    }

    if (additive) {
      this._applyClipValueAdditive(owner, value, layerWeight);
    } else {
      this._applyClipValue(owner, value, layerWeight);
    }
  }

  private _applyClipValue(owner: AnimationCurveOwner, value: InterpolableValue, weight: number): void {
    if (owner.type === Transform) {
      const transform = owner.target.transform;
      switch (owner.property) {
        case AnimationProperty.Position:
          if (weight === 1.0) {
            transform.position = <Vector3>value;
          } else {
            const position = transform.position;
            Vector3.lerp(position, <Vector3>value, weight, position);
            transform.position = position;
          }
          break;
        case AnimationProperty.Rotation:
          if (weight === 1.0) {
            transform.rotationQuaternion = <Quaternion>value;
          } else {
            const rotationQuaternion = transform.rotationQuaternion;
            Quaternion.slerp(rotationQuaternion, <Quaternion>value, weight, rotationQuaternion);
            transform.rotationQuaternion = rotationQuaternion;
          }
          break;
        case AnimationProperty.Scale:
          if (weight === 1.0) {
            transform.scale = <Vector3>value;
          } else {
            const scale = transform.scale;
            Vector3.lerp(scale, <Vector3>value, weight, scale);
            transform.scale = scale;
          }
          break;
      }
    } else if (owner.type === SkinnedMeshRenderer) {
      switch (owner.property) {
        case AnimationProperty.BlendShapeWeights:
          (<SkinnedMeshRenderer>owner.component).blendShapeWeights = <Float32Array>value;
          break;
      }
    }
  }

  private _applyClipValueAdditive(owner: AnimationCurveOwner, additiveValue: InterpolableValue, weight: number): void {
    if (owner.type === Transform) {
      const transform = (<Entity>owner.target).transform;
      switch (owner.property) {
        case AnimationProperty.Position:
          const position = transform.position;
          position.x += (<Vector3>additiveValue).x * weight;
          position.y += (<Vector3>additiveValue).y * weight;
          position.z += (<Vector3>additiveValue).z * weight;
          transform.position = position;
          break;
        case AnimationProperty.Rotation:
          const rotationQuaternion = transform.rotationQuaternion;
          AnimatorUtils.quaternionWeight(<Quaternion>additiveValue, weight, <Quaternion>additiveValue);
          (<Quaternion>additiveValue).normalize();
          rotationQuaternion.multiply(<Quaternion>additiveValue);
          transform.rotationQuaternion = rotationQuaternion;
          break;
        case AnimationProperty.Scale:
          const scale = transform.scale;
          AnimatorUtils.scaleWeight(scale, weight, scale);
          Vector3.multiply(scale, <Vector3>additiveValue, scale);
          transform.scale = scale;
          break;
      }
    }
  }

  private _revertDefaultValue(playData: AnimatorStatePlayData) {
    const { clip } = playData.state;
    if (clip) {
      const curves = clip._curveBindings;
      const { curveOwners } = playData.stateData;
      for (let i = curves.length - 1; i >= 0; i--) {
        const owner = curveOwners[i];
        const { transform } = owner.target;
        switch (owner.property) {
          case AnimationProperty.Position:
            transform.position = <Vector3>owner.defaultValue;
            break;
          case AnimationProperty.Rotation:
            transform.rotationQuaternion = <Quaternion>owner.defaultValue;
            break;
          case AnimationProperty.Scale:
            transform.scale = <Vector3>owner.defaultValue;
            break;
        }
      }
    }
  }

  private _checkTransition(
    stateData: AnimatorStatePlayData,
    crossFadeTransition: AnimatorStateTransition,
    layerIndex: number
  ) {
    const { state, clipTime } = stateData;
    const duration = state._getDuration();
    const { transitions } = state;
    for (let i = 0, n = transitions.length; i < n; ++i) {
      const transition = transitions[i];
      if (duration * transition.exitTime <= clipTime) {
        crossFadeTransition !== transition && this._crossFadeByTransition(transition, layerIndex);
      }
    }
  }

  private _crossFadeByTransition(transition: AnimatorStateTransition, layerIndex: number) {
    const { name } = transition.destinationState;
    const animatorStateInfo = this._getAnimatorStateInfo(name, layerIndex, Animator._animatorInfo);
    const { state: crossState } = animatorStateInfo;
    if (!crossState) {
      return;
    }
    if (!crossState.clip) {
      console.warn(`The state named ${name} has no AnimationClip data.`);
      return;
    }

    const animatorLayerData = this._getAnimatorLayerData(animatorStateInfo.layerIndex);
    const layerState = animatorLayerData.layerState;
    const { destPlayData } = animatorLayerData;

    const animatorStateData = this._getAnimatorStateData(name, crossState, animatorLayerData);
    const duration = crossState._getDuration();
    const offset = duration * transition.offset;
    destPlayData.reset(crossState, animatorStateData, offset);

    this._saveDefaultValues(animatorStateData);

    switch (layerState) {
      // Maybe not play, maybe end.
      case LayerState.Standby:
        animatorLayerData.layerState = LayerState.FixedCrossFading;
        this._clearCrossData(animatorLayerData);
        this._prepareStandbyCrossFading(animatorLayerData);
        break;
      case LayerState.Playing:
        animatorLayerData.layerState = LayerState.CrossFading;
        this._clearCrossData(animatorLayerData);
        this._prepareCrossFading(animatorLayerData);
        break;
      case LayerState.CrossFading:
        animatorLayerData.layerState = LayerState.FixedCrossFading;
        this._prepareFixedPoseCrossFading(animatorLayerData);
        break;
      case LayerState.FixedCrossFading:
        this._prepareFixedPoseCrossFading(animatorLayerData);
        break;
    }

    animatorLayerData.crossFadeTransition = transition;
  }

  private _fireAnimationEvents(
    playState: AnimatorStatePlayData,
    eventHandlers: AnimationEventHandler[],
    lastClipTime: number,
    clipTime: number
  ): void {
    const { state } = playState;
    const clipDuration = state.clip.length;
    // TODO: If play backward, not work.
    if (clipTime < lastClipTime) {
      this._fireSubAnimationEvents(playState, eventHandlers, lastClipTime, state.clipEndTime * clipDuration);
      playState.currentEventIndex = 0;
      this._fireSubAnimationEvents(playState, eventHandlers, state.clipStartTime * clipDuration, clipTime);
    } else {
      this._fireSubAnimationEvents(playState, eventHandlers, lastClipTime, clipTime);
    }
  }

  private _fireSubAnimationEvents(
    playState: AnimatorStatePlayData,
    eventHandlers: AnimationEventHandler[],
    lastClipTime: number,
    curClipTime: number
  ): void {
    for (let i = playState.currentEventIndex, n = eventHandlers.length; i < n; i++) {
      const eventHandler = eventHandlers[i];
      const { time, parameter } = eventHandler.event;

      if (time > curClipTime) {
        break;
      }

      const { handlers } = eventHandler;
      if (time >= lastClipTime) {
        for (let j = handlers.length - 1; j >= 0; j--) {
          handlers[j](parameter);
        }
        playState.currentEventIndex = i + 1;
      }
    }
  }

  private _callAnimatorScriptOnEnter(state: AnimatorState, layerIndex: number): void {
    const scripts = state._onStateEnterScripts;
    for (let i = 0, n = scripts.length; i < n; i++) {
      scripts[i].onStateEnter(this, state, layerIndex);
    }
  }

  private _callAnimatorScriptOnUpdate(state: AnimatorState, layerIndex: number): void {
    const scripts = state._onStateUpdateScripts;
    for (let i = 0, n = scripts.length; i < n; i++) {
      scripts[i].onStateUpdate(this, state, layerIndex);
    }
  }

  private _callAnimatorScriptOnExit(state: AnimatorState, layerIndex: number): void {
    const scripts = state._onStateExitScripts;
    for (let i = 0, n = scripts.length; i < n; i++) {
      scripts[i].onStateExit(this, state, layerIndex);
    }
  }

  private _clearPlayData(): void {
    this._animatorLayersData.length = 0;
    this._crossCurveDataCollection.length = 0;
    this._animationCurveOwners.length = 0;
    this._controllerUpdateFlag.flag = false;
  }
}<|MERGE_RESOLUTION|>--- conflicted
+++ resolved
@@ -568,9 +568,6 @@
 
     destPlayData.update();
 
-<<<<<<< HEAD
-    const destClipTime = destPlayData.clipTime;
-=======
     const { playState } = destPlayData;
 
     this._updateCrossFadeData(layerData, crossWeight, delta, true);
@@ -588,7 +585,6 @@
       this._callAnimatorScriptOnUpdate(state, layerIndex);
     }
 
->>>>>>> 97be84a6
     for (let i = crossCurveDataCollection.length - 1; i >= 0; i--) {
       const { curveOwner, destCurveIndex } = crossCurveDataCollection[i];
       const destValue =
