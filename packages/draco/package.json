{
  "name": "@oasis-engine/draco",
<<<<<<< HEAD
  "version": "0.4.12",
=======
  "version": "0.5.0",
>>>>>>> 8fccb267
  "license": "MIT",
  "scripts": {
    "b:types": "tsc"
  },
  "types": "types/index.d.ts",
  "main": "dist/main.js",
  "module": "dist/module.js",
  "files": [
    "dist/**/*",
    "types/**/*"
  ],
  "dependencies": {
<<<<<<< HEAD
    "@oasis-engine/core": "0.4.12"
=======
    "@oasis-engine/core": "0.5.0"
>>>>>>> 8fccb267
  }
}<|MERGE_RESOLUTION|>--- conflicted
+++ resolved
@@ -1,10 +1,6 @@
 {
   "name": "@oasis-engine/draco",
-<<<<<<< HEAD
-  "version": "0.4.12",
-=======
   "version": "0.5.0",
->>>>>>> 8fccb267
   "license": "MIT",
   "scripts": {
     "b:types": "tsc"
@@ -17,10 +13,6 @@
     "types/**/*"
   ],
   "dependencies": {
-<<<<<<< HEAD
-    "@oasis-engine/core": "0.4.12"
-=======
     "@oasis-engine/core": "0.5.0"
->>>>>>> 8fccb267
   }
 }